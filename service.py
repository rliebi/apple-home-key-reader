import base64
import logging
import time
import os
from operator import attrgetter
from requests.auth import HTTPBasicAuth
import requests
from entity import (
    Issuer,
    Operation,
    ReaderKeyResponse,
    ReaderKeyRequest,
    HardwareFinishResponse,
    HardwareFinishColor,
    DeviceCredentialRequest,
    DeviceCredentialResponse,
    Endpoint,
    Enrollments,
    Enrollment,
    OperationStatus,
    SupportedConfigurationResponse,
    ControlPointRequest,
    ControlPointResponse,
)
from homekey import read_homekey, ProtocolError
from repository import Repository
from util.bfclf import (
    BroadcastFrameContactlessFrontend,
    RemoteTarget,
    activate,
    ISODEPTag,
)
from util.digital_key import DigitalKeyFlow, DigitalKeyTransactionType
from util.ecp import ECP
from util.iso7816 import ISO7816Tag
from util.threads import create_runner
from util.structable import pack_into_base64_string, unpack_from_base64_string

log = logging.getLogger()


class Service:
    def __init__(
        self,
        clf: BroadcastFrameContactlessFrontend,
        repository: Repository,
        express: bool = True,
        finish: str = "silver",
<<<<<<< HEAD
        flow: str = "fast", 
        webhook_config=None,
        door_status_config=None,
=======
        flow: str = "fast",
        throttle_polling = 0.1
>>>>>>> 7266e807
    ) -> None:
        self.repository = repository
        self.clf = clf
        self.throttle_polling = throttle_polling
        self.express = express in (True, "True", "true", "1")
        self.webhook_config = webhook_config
        self.door_status_config = door_status_config
        try:
            self.hardware_finish_color = HardwareFinishColor[finish.upper()]
        except KeyError:
            self.hardware_finish_color = HardwareFinishColor.BLACK
            log.warning(
                f"HardwareFinish {finish} is not supported. Falling back to {self.hardware_finish_color}"
            )
        try:
            self.flow = DigitalKeyFlow[flow.upper()]
        except KeyError:
            self.flow = DigitalKeyFlow.FAST
            log.warning(
                f"Digital Key flow {flow} is not supported. Falling back to {self.flow}"
            )

        self._run_flag = True
        self._runner = None

    def on_endpoint_authenticated(self, endpoint):
        """This method will be called when an endpoint is authenticated"""
        # Currently overwritten by accessory.py

    def fetch_door_status(self):
        if not self.door_status_config:
            log.warning("Door status URL not configured")
            return None

        url = self.door_status_config["url"]
        json_path = self.door_status_config.get("path", [])
        closed_value = self.door_status_config.get("closed_value", 1)
        auth_config = self.door_status_config.get("auth", {})

        headers = {}
        auth = None
        if auth_config.get("type") == "Bearer":
            headers["Authorization"] = f"Bearer {auth_config['token']}"
        elif auth_config.get("type") == "Basic":
            auth = HTTPBasicAuth(auth_config["basic_username"], auth_config["basic_password"])

        try:
            response = requests.get(url, headers=headers, auth=auth)
            response.raise_for_status()
            status = response.json()
            log.info(f"Fetched door status: {status}")

            # Traverse the JSON path to get the door status
            for key in json_path:
                if isinstance(status, list):
                    try:
                        key = int(key)
                        status = status[key]
                    except (ValueError, IndexError) as e:
                        log.error(f"Error accessing list at path {json_path} with key {key}: {e}")
                        return None
                elif isinstance(status, dict):
                    status = status.get(key)
                    if status is None:
                        log.error(f"Invalid path in door status JSON: {json_path}")
                        return None
                else:
                    log.error(f"Unexpected data type at path {json_path} with key {key}")
                    return None

            log.info(f"Door status at path {json_path}: {status}")
            return status == closed_value
        except requests.RequestException as e:
            log.error(f"Failed to fetch door status: {e}")
            return None

    def is_door_closed(self):
        door_status = self.fetch_door_status()
        return door_status

    def trigger_webhook(self, data=None):
        if data is None:
            data = {}
        if not self.webhook_config:
            log.warning(f"Webhook not configured")
            return

        url = self.webhook_config["url"]
        method = self.webhook_config.get("method", "POST")
        auth_config = self.webhook_config.get("auth", {})

        headers = {}
        auth = None
        if auth_config.get("type") == "Bearer":
            headers["Authorization"] = f"Bearer {auth_config['token']}"
        elif auth_config.get("type") == "Basic":
            auth = HTTPBasicAuth(auth_config["basic_username"], auth_config["basic_password"])

        try:
            if method == "POST":
                response = requests.post(url, json=data, headers=headers, auth=auth)
            else:
                response = requests.get(url, params=data, headers=headers, auth=auth)

            response.raise_for_status()
        except requests.RequestException as e:
            print(f"Webhook trigger failed: {e}")
            log.warning(
               f"Webhook trigger failed: {e}"
            )

    def start(self):
        self._runner = create_runner(
            name="homekey",
            target=self.run,
            flag=attrgetter("_run_flag"),
            delay=0,
            exception_delay=5,
            start=True,
        )

    def stop(self):
        self._run_flag = False
        if self._runner is not None:
            self._runner.join()

    def update_hap_pairings(self, issuer_public_keys):
        issuers = {
            issuer.public_key: issuer for issuer in self.repository.get_all_issuers()
        }
        for issuer in issuers.values():
            if issuer.public_key in issuer_public_keys:
                continue
            log.info(f"Removing issuer {issuer} as their pairing has been removed")
            self.repository.remove_issuer(issuer)

        for issuer_public_key in issuer_public_keys:
            if issuer_public_key in issuers:
                continue
            issuer = Issuer(public_key=issuer_public_key, endpoints=[])
            log.info(f"Adding issuer {issuer} based on paired clients")
            self.repository.upsert_issuer(issuer)

    def _read_homekey(self):
        start = time.monotonic()

        remote_target = self.clf.sense(
            RemoteTarget("106A"),
            broadcast=ECP.home(
                identifier=self.repository.get_reader_group_identifier(),
                flag_2=self.express,
            ).pack(),
        )

        if remote_target is None:
            # Throttle polling attempts to prevent overheating & RF performance degradation
            time.sleep(max(0, self.throttle_polling - time.monotonic() + start))
            return

        target = activate(self.clf, remote_target)
        if target is None:
            return

        if not isinstance(target, ISODEPTag):
            log.info(
                f"Found non-ISODEP Tag with UID: {target.identifier.hex().upper()}"
            )
            while self.clf.sense(RemoteTarget("106A")) is not None:
                log.info("Waiting for target to leave the field...")
                time.sleep(0.5)
            return

        log.info(f"Got NFC tag {target}")

        tag = ISO7816Tag(target)
        try:
            result_flow, new_issuers_state, endpoint = read_homekey(
                tag,
                issuers=self.repository.get_all_issuers(),
                preferred_versions=[b"\x02\x00"],
                flow=self.flow,
                transaction_code=DigitalKeyTransactionType.UNLOCK,
                reader_identifier=self.repository.get_reader_group_identifier()
                + self.repository.get_reader_identifier(),
                reader_private_key=self.repository.get_reader_private_key(),
                key_size=16,
            )

            if new_issuers_state is not None and len(new_issuers_state):
                self.repository.upsert_issuers(new_issuers_state)

            log.info(f"Authenticated endpoint via {result_flow!r}: {endpoint}")

            end = time.monotonic()
            log.info(f"Transaction took {(end - start) * 1000} ms")

            if endpoint is not None:
                self.on_endpoint_authenticated(endpoint)
        except ProtocolError as e:
            log.info(f'Could not authenticate device due to protocol error "{e}"')

        # Let device cool down, wait for ISODEP to drop to consider comms finished
        while target.is_present:
            log.info("Waiting for device to leave the field...")
            time.sleep(0.5)
        log.info("Device left the field. Continuing in 2 seconds...")
        time.sleep(2)
        log.info("Waiting for next device...")

    def run(self):
        if (self.clf is None) or (self.repository is None):
            return
        if self.repository.get_reader_private_key() in (None, b""):
            raise Exception("Device is not configured via HAP. NFC inactive")

        log.info("Connecting to the NFC reader...")

        self.clf.device = None
        self.clf.open(self.clf.path)
        if self.clf.device is None:
            raise Exception(
                f"Could not connect to NFC device {self.clf} at {self.clf.path}"
            )

        while self._run_flag:
            self._read_homekey()

    def get_reader_key(self, request: ReaderKeyRequest) -> ReaderKeyResponse:
        response = ReaderKeyResponse(
            key_identifier=self.repository.get_reader_group_identifier(),
        )
        return response

    def add_reader_key(self, request: ReaderKeyRequest) -> ReaderKeyResponse:
        changed = False
        if self.repository.get_reader_private_key() != request.reader_private_key:
            changed = True
            self.repository.set_reader_private_key(request.reader_private_key)
        if self.repository.get_reader_identifier() != request.unique_reader_identifier:
            changed = True
            self.repository.set_reader_identifier(request.unique_reader_identifier)
        response = ReaderKeyResponse(
            status=OperationStatus.SUCCESS if changed else OperationStatus.DUPLICATE
        )
        return response

    def remove_reader_key(self, request: ReaderKeyRequest) -> ReaderKeyResponse:
        if request.key_identifier == self.repository.get_reader_group_identifier():
            self.repository.set_reader_private_key(bytes.fromhex("00" * 32))
        response = ReaderKeyResponse(
            status=OperationStatus.SUCCESS
            if request.key_identifier == self.repository.get_reader_group_identifier()
            else OperationStatus.DOES_NOT_EXIST
        )
        return response

    def get_device_credential(
        self, request: DeviceCredentialRequest
    ) -> DeviceCredentialResponse:
        log.info(f"*** get_device_credential request={request}")

    def add_device_credential(
        self, request: DeviceCredentialRequest
    ) -> DeviceCredentialResponse:
        endpoint = self.repository.get_endpoint_by_public_key(
            b"\x04" + request.credential_public_key
        )
        log.info(f"*** add_device_credential endpoint={endpoint}")

        if endpoint is not None:
            if endpoint.enrollments.hap is None:
                issuer = self.repository.get_issuer_by_id(request.issuer_key_identifier)
                endpoint.enrollments.hap = Enrollment(
                    at=int(time.time()),
                    payload=base64.b64encode(request.pack()).decode(),
                )
                self.repository.upsert_endpoint(issuer.id, endpoint)
            return DeviceCredentialResponse(
                key_identifier=self.repository.get_reader_group_identifier(),
                status=OperationStatus.DUPLICATE,
            )

        issuer = self.repository.get_issuer_by_id(request.issuer_key_identifier)
        log.info(f"*** add_device_credential issuer={issuer}")

        if issuer is None:
            return DeviceCredentialResponse(
                key_identifier=self.repository.get_reader_group_identifier(),
                status=OperationStatus.DOES_NOT_EXIST,
            )

        self.repository.upsert_endpoint(
            issuer.id,
            Endpoint(
                last_used_at=0,
                counter=0,
                key_type=request.key_type,
                public_key=b"\x04" + request.credential_public_key,
                persistent_key=os.urandom(32),
                enrollments=Enrollments(
                    hap=Enrollment(
                        at=int(time.time()),
                        payload=base64.b64encode(request.pack()).decode(),
                    ),
                    attestation=None,
                ),
            ),
        )
        return DeviceCredentialResponse(
            issuer_key_identifier=issuer.id, status=OperationStatus.DUPLICATE
        )

    def remove_device_credential(
        self, request: DeviceCredentialRequest
    ) -> DeviceCredentialResponse:
        log.info(f"*** remove_device_credential request={request}")

    def get_hardware_finish(self):
        result = pack_into_base64_string(
            HardwareFinishResponse(color=self.hardware_finish_color)
        )
        log.info(f"get_hardware_finish={result}")
        return result

    def get_nfc_access_supported_configuration(self):
        result = pack_into_base64_string(
            SupportedConfigurationResponse(
                number_of_issuer_keys=16, number_of_inactive_credentials=16
            )
        )
        log.info(f"TODO get_nfc_access_supported_configuration={result}")
        return result

    def get_nfc_access_control_point(self):
        log.info("get_nfc_access_control_point")
        return ""

    def set_nfc_access_control_point(self, value):
        log.info(f"<-- (B64) {value}")
        request_packed_tlv = unpack_from_base64_string(value)
        log.info(f"<-- (TLV) {request_packed_tlv.hex()}")
        request: ControlPointRequest = ControlPointRequest.unpack(request_packed_tlv)
        log.info(f"<-- (OBJ) {request}")
        operation = request.operation
        response = ControlPointResponse()

        if request.device_credential_request is not None:
            subrequest: DeviceCredentialRequest = request.device_credential_request
            response.device_credential_response = (
                self.get_device_credential(subrequest)
                if operation == Operation.GET
                else self.add_device_credential(subrequest)
                if operation == Operation.ADD
                else self.remove_device_credential(subrequest)
                if operation == Operation.REMOVE
                else None
            )
        elif request.reader_key_request is not None:
            subrequest: ReaderKeyRequest = request.reader_key_request
            response.reader_key_response = (
                self.get_reader_key(subrequest)
                if operation == Operation.GET
                else self.add_reader_key(subrequest)
                if operation == Operation.ADD
                else self.remove_reader_key(subrequest)
                if operation == Operation.REMOVE
                else None
            )
        log.info(f"--> (OBJ) {response}")
        packed_tlv_response = response.pack()
        log.info(f"--> (TLV) {packed_tlv_response.hex()}")
        response = pack_into_base64_string(packed_tlv_response)
        log.info(f"--> (B64) {response}")
        return response

    def get_configuration_state(self):
        log.info("get_configuration_state")
        return 0<|MERGE_RESOLUTION|>--- conflicted
+++ resolved
@@ -46,14 +46,10 @@
         repository: Repository,
         express: bool = True,
         finish: str = "silver",
-<<<<<<< HEAD
-        flow: str = "fast", 
+        flow: str = "fast",
         webhook_config=None,
         door_status_config=None,
-=======
-        flow: str = "fast",
         throttle_polling = 0.1
->>>>>>> 7266e807
     ) -> None:
         self.repository = repository
         self.clf = clf
