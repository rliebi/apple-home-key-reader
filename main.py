import json
import logging
import signal
import sys
import argparse

from pyhap.accessory_driver import AccessoryDriver

from accessory import Lock
from repository import Repository
from service import Service
from util.bfclf import BroadcastFrameContactlessFrontend

# By default, this file is located in the same folder as the project
CONFIGURATION_FILE_PATH = "configuration.json"


def load_configuration(path=CONFIGURATION_FILE_PATH) -> dict:
    return json.load(open(path, "r+"))


def configure_logging(config: dict):
    log = logging.getLogger()
    formatter = logging.Formatter(
        "[%(asctime)s] [%(levelname)8s] %(module)-18s:%(lineno)-4d %(message)s"
    )
    hdlr = logging.StreamHandler(sys.stdout)
    log.setLevel(config.get("level", logging.INFO))
    hdlr.setFormatter(formatter)
    log.addHandler(hdlr)
    return log


def configure_hap_accessory(config: dict, homekey_service=None, mqtt_config=None):
    driver = AccessoryDriver(port=config["port"], persist_file=config["persist"])
    accessory = Lock(
        driver,
        "NFC Lock",
        service=homekey_service,
        mqtt_client=mqtt_config,
        lock_state_at_startup=int(config.get("default") != "unlocked")
    )
    driver.add_accessory(accessory=accessory)
    return driver, accessory


def configure_nfc_device(config: dict):
    clf = BroadcastFrameContactlessFrontend(
        path=config.get("path", None) or f"tty:{config.get('port')}:{config.get('driver')}",
        broadcast_enabled=config.get("broadcast", True),
    )
    return clf


def configure_homekey_service(config: dict, nfc_device, repository=None, webhook_config=None, door_status_config=None):
    service = Service(
        nfc_device,
        repository=repository or Repository(config["persist"]),
        express=config.get("express", True),
        finish=config.get("finish"),
        flow=config.get("flow"),
<<<<<<< HEAD
        webhook_config=webhook_config,
        door_status_config=door_status_config
=======
        # Poll no more than ~6 times a second by default
        throttle_polling=float(config.get("throttle_polling") or 0.15),
>>>>>>> 7266e807
    )
    return service


def main():
    parser = argparse.ArgumentParser(description="Apple Home Key Reader")
    parser.add_argument(
        "--config",
        type=str,
        default=CONFIGURATION_FILE_PATH,
        help="Path to the configuration file",
    )
    args = parser.parse_args()

    config = load_configuration(args.config)
    log = configure_logging(config["logging"])

    nfc_device = configure_nfc_device(config["nfc"])
    door_status_config = config.get("door_status")
    homekey_service = configure_homekey_service(config["homekey"], nfc_device, webhook_config=config["webhook"], door_status_config=door_status_config)
    hap_driver, _ = configure_hap_accessory(config["hap"], homekey_service, config["mqtt"])

    for s in (signal.SIGINT, signal.SIGTERM):
        signal.signal(
            s,
            lambda *_: (
                log.info(f"SIGNAL {s}"),
                homekey_service.stop(),
                hap_driver.stop(),
            ),
        )

    homekey_service.start()
    hap_driver.start()


if __name__ == "__main__":
    main()<|MERGE_RESOLUTION|>--- conflicted
+++ resolved
@@ -59,13 +59,10 @@
         express=config.get("express", True),
         finish=config.get("finish"),
         flow=config.get("flow"),
-<<<<<<< HEAD
         webhook_config=webhook_config,
-        door_status_config=door_status_config
-=======
+        door_status_config=door_status_config,
         # Poll no more than ~6 times a second by default
         throttle_polling=float(config.get("throttle_polling") or 0.15),
->>>>>>> 7266e807
     )
     return service
 
